--- conflicted
+++ resolved
@@ -1,14 +1,11 @@
 from logging import getLogger
 
 import gymnasium as gym
+import argparse
 
 from DREFUN import DREFUN
 from log.log_config import init_logger
 from RLalgo import PolitiqueDirectSearch
-<<<<<<< HEAD
-import gymnasium as gym
-import argparse
-=======
 
 
 def objective_metric_CartPole(states):
@@ -43,8 +40,6 @@
 
 
 
->>>>>>> 15b0958c
-
 
 if __name__ == "__main__":
     parser = argparse.ArgumentParser()
