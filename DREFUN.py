from logging import getLogger
from typing import Callable, Dict, Generator, List

import gymnasium as gym
import numpy as np

from OllamaChat import OllamaChat
<<<<<<< HEAD
from logging import getLogger
import logging
=======

logger = getLogger("DREFUN")
>>>>>>> 15b0958c


class DREFUN:
    def __init__(
        self,
        learning_method: Callable,
        env,
        model: str = "qwen2.5-coder",
        options: dict = {},
    ):
        """
        Initialize DREFUN architecture for dynamic reward function generation
            Args:
                model (str): Language model for reward generation
                learning_method (str): Reinforcement learning method
        """
        self.llm = OllamaChat(
            model=model,
            system_prompt="""
        You are an expert in Reinforcement Learning specialized in designing reward functions.
        Strict criteria:
        - Provide dependancy if needed
        - Provide ONLY the reward function code
        - Use Python format
        - Briefly comment on the function's logic
        - Give no additional explanations
        - Focus on the Gymnasium environment 
        - Take into the action space
        - STOP immediately after closing the ``` code block
        """,
            options=options,
        )

        self.env = env
        self.learning_method = learning_method

        self.reward_functions: List[Callable] = []
        self.policy_performances: List[Dict] = []

        self.logger = getLogger("DREFUN")
        if logging.getLevelName(self.logger.level) == "DEBUG":
            self.isStream = True
        else:
            self.isStream = False

    def generate_reward_function(self, task_description: str) -> Callable:
        """
        Generate reward function using LLM

        Args:
            task_description (str): Detailed description of the task
            environment_type (str): Type of environment (2D/3D, robotics, etc.)

        Returns:
            Callable: Generated reward function
        """
        prompt = f"""
        Generate a reward function for a {self.env.spec.name} environment.
        Task Description: {task_description}
        
        Requirements:
        - Provide clean, efficient implementation
        - Take into the account action space
        """  # TODO better prompt with completion of the function

        self.llm.add_message(prompt)
        response = self.llm.generate_response(stream=self.isStream)
        response = self.llm.print_Generator_and_return(response)
        response = self._get_code(response)
        reward_func = self._get_runnable_function(response)
        self.reward_functions.append(reward_func)

        return reward_func

    def _get_code(self, response: str) -> str:
        cleaned_response = response.strip("```").replace("python", "").strip()
        if "def " not in cleaned_response:
            raise ValueError(  #TODO traiter cette erreur
                "La réponse ne contient pas de définition de fonction valide."
            )
        self.logger.info("Code nettoyé pour compilation :\n" + cleaned_response)
        return cleaned_response

    def _get_runnable_function(self, response: str, error: str = None) -> Callable:
        if error is not None:
            self.llm.add_message(error)
            response = self.llm.generate_response(stream=self.isStream)
            response = self.llm.print_Generator_and_return(response)
            response = self._get_code(response)
        try:
            reward_func = self._compile_reward_function(response)
            state, _ = self.env.reset()
            action = self.learning_method.output(state)
            self._test_reward_function(
                reward_func,
                observation=state,
                action=action,
            )
        except SyntaxError as e:
            self.logger.warning(f"Error syntax {e}")
            return self._get_runnable_function(response, str(e))
        except RuntimeError as e:
            self.logger.warning(f"Error execution {e}")
            return self._get_runnable_function(response, str(e))
        return reward_func

    def _compile_reward_function(self, response: str) -> Callable:
        """
        Compile the reward function from the LLM response.
        TODO BUG avec ``` a la fin jsp pk mais on va trouver les gars !

        Args:
            response (str): LLM generated reward function.

        Returns:
            Callable: Compiled reward function.
        """

        exec_globals = {}
        exec_globals["np"] = np
        try:
            exec(response, exec_globals)
        except SyntaxError as e:
            raise SyntaxError(f"Syntax error in the generated code : {e}")

        reward_function_name = response.split("(")[0].split()[
            -1
        ]  # récup le nom de la fonction
        reward_function = exec_globals.get(reward_function_name)

        return reward_function

    def _test_reward_function(self, reward_function: Callable, *args, **kwargs):
        """
        Test the compiled reward function with example inputs.

        Args:
            reward_function (Callable): The reward function to test.
            *args: Positional arguments for the reward function.
            **kwargs: Keyword arguments for the reward function.
        """
        try:
            reward = reward_function(*args, **kwargs)
            self.logger.debug(f"Reward function output: {reward}")
        except Exception as e:
            raise RuntimeError(f"Error during reward function execution: {e}")

    def self_refine_reward(  # TODO make it work
        self, current_reward_func: Callable, performance_metrics: Dict
    ) -> Callable:
        """
        Self-refinement of reward function based on performance

        Args:
            current_reward_func (Callable): Current reward function
            performance_metrics (Dict): Performance evaluation metrics

        Returns:
            Callable: Refined reward function
        """
        refinement_prompt = f"""
        Current reward function performance:
        {performance_metrics}
        
        Suggest improvements to the reward function to:
        - Increase success rate
        - Optimize reward signal
        - Maintain task objectives
        """

        self.llm.add_message(refinement_prompt)
        refined_response = self.llm.generate_response(stream=self.isStream)
        refined_response = self.llm.print_Generator_and_return(refined_response)

        return self._compile_reward_function(refined_response)

    def evaluate_policy(
        self,
        objectives_metrics: List[callable] = [],
        num_episodes: int = 100,
        visual: bool = False,  # TODO utiliser lles parametre
    ) -> Dict:
        """
        Evaluate policy performance for a given reward function

        Args:
            num_episodes (int): Number of evaluation episodes

        Returns:
            Dict: Performance metrics
        """
        performance_metrics = {
            "total_rewards": [],
            "episode_lengths": [],
            "success_rate": 0.0,
        }
        raw_policy, raw_perfs, raw_sr, raw_nb_ep = self.learning_method.train(
            save_name=f"model/raw_{self.learning_method}_{self.env.spec.name}.model",
        )
        policy, perfs, sr, nb_ep = self.learning_method.train(
            self.reward_functions[-1],
            save_name=f"model/{self.learning_method}_{self.env.spec.name}{len(self.reward_functions)}.model",
        )
        raw_states, raw_rewards, raw_sr_test = self.test_policy(raw_policy)
        states, rewards, sr_test = self.test_policy(policy, self.reward_functions[-1])
        # TODO penser aux métrics objective propre à l'environnment, une raison de faire une class environnement extend de celle de base ?
<<<<<<< HEAD
        self.logger.info(
=======
        perso_raw_states = []
        perso_states = []
        
        for objective_metric in objectives_metrics:
            perso_raw_states = objective_metric(raw_states)
            perso_states = objective_metric(states)

        for i in range(len(perso_raw_states)):
            logger.info(
                f"{perso_raw_states[i][0]} : human {perso_raw_states[i][1]} llm {perso_states[i][1]}"
            )
        
        logger.info(
>>>>>>> 15b0958c
            "the policy with human reward:"
            + f"\n- during the train: SR {raw_sr}, nb_ep {raw_nb_ep}"
            + f"\n- and during the test: SR {raw_sr_test}\n"
        )
        self.logger.info(
            "the policy with llm reward:"
            + f"\n- during the train: SR {sr}, nb_ep {nb_ep}"
            + f"\n- and during the test: SR {sr_test}\n"
        )

    def test_policy(
        self,
        policy,
        reward_func=None,
        nb_episodes=100,
        max_t=1000,
    ) -> list:
        all_rewards = []
        all_states = []
        nb_success = 0
        x_max = 0
        x_min = float("+inf")
        for epi in range(1, nb_episodes + 1):
            total_reward = 0
            state, _ = self.env.reset()
            for i in range(1, max_t + 1):
                action = policy.output(state)
                next_observation, reward, terminated, truncated, _ = self.env.step(
                    action
                )
                if reward_func is not None:
                    reward = reward_func(next_observation, action)
                total_reward += reward
                state = next_observation
                all_states.append(state)
                if terminated:
                    break
                if truncated:
                    nb_success += 1
                    break
            all_rewards.append(total_reward)
            if total_reward > x_max:
                x_max = total_reward
            if total_reward < x_min:
                x_min = total_reward
        all_rewards = [
            x - x_min / x_max - x_min for x in all_rewards
        ]  # Min-Max normalized
        return all_states, all_rewards, (nb_success / nb_episodes)

    def run_benchmark(
        self, environments: List[gym.Env], num_iterations: int = 5
    ):  # TODO pas dans cette class
        """
        Run benchmark across multiple environments

        Args:
            environments (List[gym.Env]): List of environments to test
            num_iterations (int): Number of iterations per environment
        """
        benchmark_results = {}

        for env in environments:
            env_results = []

            for _ in range(num_iterations):
                reward_func = self.generate_reward_function(
                    task_description=env.unwrapped.spec.id, environment_type=""
                )

                # Evaluate and refine
                performance = self.evaluate_policy(env, reward_func)
                # performance = 0
                refined_reward = self.self_refine_reward(reward_func, performance)

                env_results.append(
                    {
                        "initial_performance": performance,
                        "refined_performance": self.evaluate_policy(
                            env, refined_reward
                        ),
                    }
                )

            benchmark_results[env.unwrapped.spec.id] = env_results

        return benchmark_results<|MERGE_RESOLUTION|>--- conflicted
+++ resolved
@@ -5,13 +5,8 @@
 import numpy as np
 
 from OllamaChat import OllamaChat
-<<<<<<< HEAD
 from logging import getLogger
 import logging
-=======
-
-logger = getLogger("DREFUN")
->>>>>>> 15b0958c
 
 
 class DREFUN:
@@ -218,9 +213,6 @@
         raw_states, raw_rewards, raw_sr_test = self.test_policy(raw_policy)
         states, rewards, sr_test = self.test_policy(policy, self.reward_functions[-1])
         # TODO penser aux métrics objective propre à l'environnment, une raison de faire une class environnement extend de celle de base ?
-<<<<<<< HEAD
-        self.logger.info(
-=======
         perso_raw_states = []
         perso_states = []
         
@@ -229,12 +221,11 @@
             perso_states = objective_metric(states)
 
         for i in range(len(perso_raw_states)):
-            logger.info(
+            self.logger.info(
                 f"{perso_raw_states[i][0]} : human {perso_raw_states[i][1]} llm {perso_states[i][1]}"
             )
         
-        logger.info(
->>>>>>> 15b0958c
+        self.logger.info(
             "the policy with human reward:"
             + f"\n- during the train: SR {raw_sr}, nb_ep {raw_nb_ep}"
             + f"\n- and during the test: SR {raw_sr_test}\n"
